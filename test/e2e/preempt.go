package e2e

import (
	"context"

	. "github.com/onsi/ginkgo"
	. "github.com/onsi/gomega"

	corev1 "k8s.io/api/core/v1"
	v1 "k8s.io/apimachinery/pkg/apis/meta/v1"
	schedulingv1beta1 "volcano.sh/volcano/pkg/apis/scheduling/v1beta1"
)

const (
<<<<<<< HEAD
	highPriority        = "high-priority"
	middlePriority      = "middle-priority"
	lowPriority         = "low-priority"
	highPriorityValue   = 100
	middlePriorityValue = 50
	lowPriorityValue    = 10
=======
	highPriority      = "high-priority"
	lowPriority       = "low-priority"
	highPriorityValue = 100
	lowPriorityValue  = 10
>>>>>>> 5071fc0e
)

var _ = Describe("Job E2E Test", func() {
	It("schedule high priority job without preemption when resource is enough", func() {
		ctx := initTestContext(options{
			priorityClasses: map[string]int32{
				highPriority: highPriorityValue,
				lowPriority:  lowPriorityValue,
			},
		})
		defer cleanupTestContext(ctx)

		slot := oneCPU

		job := &jobSpec{
			tasks: []taskSpec{
				{
					img: defaultNginxImage,
					req: slot,
					min: 1,
					rep: 1,
				},
			},
		}

		job.name = "preemptee"
		job.pri = lowPriority
		preempteeJob := createJob(ctx, job)
		err := waitTasksReady(ctx, preempteeJob, 1)
		Expect(err).NotTo(HaveOccurred())

		job.name = "preemptor"
		job.pri = highPriority
		preemptorJob := createJob(ctx, job)
		err = waitTasksReady(ctx, preempteeJob, 1)
		Expect(err).NotTo(HaveOccurred())

		err = waitTasksReady(ctx, preemptorJob, 1)
		Expect(err).NotTo(HaveOccurred())
	})

	It("schedule high priority job with preemption when idle resource is NOT enough but preemptee resource is enough", func() {
		ctx := initTestContext(options{
			priorityClasses: map[string]int32{
				highPriority: highPriorityValue,
				lowPriority:  lowPriorityValue,
			},
		})
		defer cleanupTestContext(ctx)

		slot := oneCPU
		rep := clusterSize(ctx, slot)

		job := &jobSpec{
			tasks: []taskSpec{
				{
					img: defaultNginxImage,
					req: slot,
					min: 1,
					rep: rep,
				},
			},
		}

		job.name = "preemptee"
		job.pri = lowPriority
		preempteeJob := createJob(ctx, job)
		err := waitTasksReady(ctx, preempteeJob, int(rep))
		Expect(err).NotTo(HaveOccurred())

		job.name = "preemptor"
		job.pri = highPriority
		job.min = rep / 2
		preemptorJob := createJob(ctx, job)
		err = waitTasksReady(ctx, preempteeJob, int(rep)/2)
		Expect(err).NotTo(HaveOccurred())

		err = waitTasksReady(ctx, preemptorJob, int(rep)/2)
		Expect(err).NotTo(HaveOccurred())
	})

	It("preemption doesn't work when podgroup is pending", func() {
		ctx := initTestContext(options{
			priorityClasses: map[string]int32{
				highPriority: highPriorityValue,
				lowPriority:  lowPriorityValue,
			},
		})
		defer cleanupTestContext(ctx)

		pgName := "pending-pg"
		pg := &schedulingv1beta1.PodGroup{
			ObjectMeta: v1.ObjectMeta{
				Namespace: ctx.namespace,
				Name:      pgName,
			},
			Spec: schedulingv1beta1.PodGroupSpec{
				MinMember:    1,
				MinResources: &thirtyCPU,
			},
		}
		_, err := ctx.vcclient.SchedulingV1beta1().PodGroups(ctx.namespace).Create(context.TODO(), pg, v1.CreateOptions{})
		Expect(err).NotTo(HaveOccurred())

		slot := oneCPU
		rep := clusterSize(ctx, slot)
		job := &jobSpec{
			tasks: []taskSpec{
				{
					img: defaultNginxImage,
					req: slot,
					min: 1,
					rep: rep,
				},
			},
		}
		job.name = "preemptee"
		job.pri = lowPriority
		preempteeJob := createJob(ctx, job)
		err = waitTasksReady(ctx, preempteeJob, int(rep))
		Expect(err).NotTo(HaveOccurred())

		pod := &corev1.Pod{
			TypeMeta: v1.TypeMeta{
				APIVersion: "v1",
				Kind:       "Pod",
			},
			ObjectMeta: v1.ObjectMeta{
				Namespace:   ctx.namespace,
				Name:        "preemptor-pod",
				Annotations: map[string]string{schedulingv1beta1.KubeGroupNameAnnotationKey: pgName},
			},
			Spec: corev1.PodSpec{
				SchedulerName:     "volcano",
				Containers:        createContainers(defaultNginxImage, "", "", oneCPU, oneCPU, 0),
				PriorityClassName: highPriority,
			},
		}
		_, err = ctx.kubeclient.CoreV1().Pods(ctx.namespace).Create(context.TODO(), pod, v1.CreateOptions{})
		Expect(err).To(HaveOccurred())
	})

	It("preemption only works in the same queue", func() {
		ctx := initTestContext(options{
			queues: []string{"q1-preemption", "q2-reference"},
			priorityClasses: map[string]int32{
				highPriority: highPriorityValue,
				lowPriority:  lowPriorityValue,
			},
		})
		defer cleanupTestContext(ctx)

		slot := oneCPU
		rep := clusterSize(ctx, slot)
		job := &jobSpec{
			tasks: []taskSpec{
				{
					img: defaultNginxImage,
					req: slot,
					min: 1,
					rep: rep / 2,
				},
			},
		}

		job.name = "j1-q1"
		job.pri = lowPriority
		job.queue = "q1-preemption"
		queue1Job := createJob(ctx, job)
		err := waitTasksReady(ctx, queue1Job, int(rep)/2)
		Expect(err).NotTo(HaveOccurred())

		job.name = "j2-q2"
		job.pri = lowPriority
		job.queue = "q2-reference"
		queue2Job := createJob(ctx, job)
		err = waitTasksReady(ctx, queue2Job, int(rep)/2)
		Expect(err).NotTo(HaveOccurred())

		job.name = "j3-q1"
		job.pri = highPriority
		job.queue = "q1-preemption"
		job.tasks[0].rep = rep
		queue1Job3 := createJob(ctx, job)
		err = waitTasksReady(ctx, queue1Job3, 1)
		Expect(err).NotTo(HaveOccurred())
		err = waitTasksReady(ctx, queue1Job, 0)
		Expect(err).NotTo(HaveOccurred())
		err = waitTasksReady(ctx, queue2Job, int(rep)/2)
		Expect(err).NotTo(HaveOccurred())
	})

<<<<<<< HEAD
	It("multi-preemptor-jobs who are in different priority", func() {
		ctx := initTestContext(options{
			queues: []string{"q1-preemption"},
			priorityClasses: map[string]int32{
				highPriority:   highPriorityValue,
				middlePriority: middlePriorityValue,
				lowPriority:    lowPriorityValue,
=======
	It("preemption doesn't work when total resource of idle resource and preemptee is NOT enough", func() {
		ctx := initTestContext(options{
			queues: []string{"q1-preemption", "q2-reference"},
			priorityClasses: map[string]int32{
				highPriority: highPriorityValue,
				lowPriority:  lowPriorityValue,
>>>>>>> 5071fc0e
			},
		})
		defer cleanupTestContext(ctx)

		slot := oneCPU
		rep := clusterSize(ctx, slot)
		job := &jobSpec{
			tasks: []taskSpec{
				{
					img: defaultNginxImage,
					req: slot,
					min: 1,
<<<<<<< HEAD
					rep: rep,
=======
					rep: 1,
>>>>>>> 5071fc0e
				},
			},
		}

		job.name = "j1-q1"
		job.pri = lowPriority
		job.queue = "q1-preemption"
		queue1Job := createJob(ctx, job)
<<<<<<< HEAD
		err := waitTasksReady(ctx, queue1Job, int(rep))
		Expect(err).NotTo(HaveOccurred())

		job.name = "j2-q1"
		job.pri = middlePriority
		job.queue = "q1-preemption"
		job.tasks[0].rep = rep / 2
		job.tasks[0].min = rep / 2
		queue2Job := createJob(ctx, job)
		err = waitTasksReady(ctx, queue2Job, int(rep)/2)
		Expect(err).NotTo(HaveOccurred())
		err = waitTasksReady(ctx, queue1Job, int(rep)/2)
		Expect(err).NotTo(HaveOccurred())
=======
		err := waitTasksReady(ctx, queue1Job, 1)
		Expect(err).NotTo(HaveOccurred())

		job.name = "j2-q2"
		job.pri = lowPriority
		job.queue = "q2-reference"
		job.tasks[0].min = rep / 2
		job.tasks[0].rep = rep / 2
		queue2Job := createJob(ctx, job)
		err = waitTasksReady(ctx, queue2Job, int(rep)/2)
		Expect(err).NotTo(HaveOccurred())
>>>>>>> 5071fc0e

		job.name = "j3-q1"
		job.pri = highPriority
		job.queue = "q1-preemption"
<<<<<<< HEAD
		job.tasks[0].rep = rep
		job.tasks[0].min = rep
		queue1Job3 := createJob(ctx, job)
		err = waitTasksReady(ctx, queue1Job3, int(rep))
		Expect(err).NotTo(HaveOccurred())
		err = waitTasksReady(ctx, queue1Job, 0)
		Expect(err).NotTo(HaveOccurred())
		err = waitTasksReady(ctx, queue2Job, 0)
=======
		job.tasks[0].min = rep
		job.tasks[0].rep = rep
		queue1Job3 := createJob(ctx, job)
		err = waitTasksReady(ctx, queue1Job3, int(rep))
		Expect(err).To(HaveOccurred())
		err = waitTasksReady(ctx, queue1Job, 1)
		Expect(err).NotTo(HaveOccurred())
		err = waitTasksReady(ctx, queue2Job, int(rep)/2)
>>>>>>> 5071fc0e
		Expect(err).NotTo(HaveOccurred())
	})
})<|MERGE_RESOLUTION|>--- conflicted
+++ resolved
@@ -12,19 +12,12 @@
 )
 
 const (
-<<<<<<< HEAD
 	highPriority        = "high-priority"
 	middlePriority      = "middle-priority"
 	lowPriority         = "low-priority"
 	highPriorityValue   = 100
 	middlePriorityValue = 50
 	lowPriorityValue    = 10
-=======
-	highPriority      = "high-priority"
-	lowPriority       = "low-priority"
-	highPriorityValue = 100
-	lowPriorityValue  = 10
->>>>>>> 5071fc0e
 )
 
 var _ = Describe("Job E2E Test", func() {
@@ -217,39 +210,25 @@
 		Expect(err).NotTo(HaveOccurred())
 	})
 
-<<<<<<< HEAD
-	It("multi-preemptor-jobs who are in different priority", func() {
-		ctx := initTestContext(options{
-			queues: []string{"q1-preemption"},
-			priorityClasses: map[string]int32{
-				highPriority:   highPriorityValue,
-				middlePriority: middlePriorityValue,
-				lowPriority:    lowPriorityValue,
-=======
 	It("preemption doesn't work when total resource of idle resource and preemptee is NOT enough", func() {
 		ctx := initTestContext(options{
 			queues: []string{"q1-preemption", "q2-reference"},
 			priorityClasses: map[string]int32{
 				highPriority: highPriorityValue,
 				lowPriority:  lowPriorityValue,
->>>>>>> 5071fc0e
-			},
-		})
-		defer cleanupTestContext(ctx)
-
-		slot := oneCPU
-		rep := clusterSize(ctx, slot)
-		job := &jobSpec{
-			tasks: []taskSpec{
-				{
-					img: defaultNginxImage,
-					req: slot,
-					min: 1,
-<<<<<<< HEAD
-					rep: rep,
-=======
+			},
+		})
+		defer cleanupTestContext(ctx)
+
+		slot := oneCPU
+		rep := clusterSize(ctx, slot)
+		job := &jobSpec{
+			tasks: []taskSpec{
+				{
+					img: defaultNginxImage,
+					req: slot,
+					min: 1,
 					rep: 1,
->>>>>>> 5071fc0e
 				},
 			},
 		}
@@ -258,21 +237,6 @@
 		job.pri = lowPriority
 		job.queue = "q1-preemption"
 		queue1Job := createJob(ctx, job)
-<<<<<<< HEAD
-		err := waitTasksReady(ctx, queue1Job, int(rep))
-		Expect(err).NotTo(HaveOccurred())
-
-		job.name = "j2-q1"
-		job.pri = middlePriority
-		job.queue = "q1-preemption"
-		job.tasks[0].rep = rep / 2
-		job.tasks[0].min = rep / 2
-		queue2Job := createJob(ctx, job)
-		err = waitTasksReady(ctx, queue2Job, int(rep)/2)
-		Expect(err).NotTo(HaveOccurred())
-		err = waitTasksReady(ctx, queue1Job, int(rep)/2)
-		Expect(err).NotTo(HaveOccurred())
-=======
 		err := waitTasksReady(ctx, queue1Job, 1)
 		Expect(err).NotTo(HaveOccurred())
 
@@ -284,21 +248,10 @@
 		queue2Job := createJob(ctx, job)
 		err = waitTasksReady(ctx, queue2Job, int(rep)/2)
 		Expect(err).NotTo(HaveOccurred())
->>>>>>> 5071fc0e
 
 		job.name = "j3-q1"
 		job.pri = highPriority
 		job.queue = "q1-preemption"
-<<<<<<< HEAD
-		job.tasks[0].rep = rep
-		job.tasks[0].min = rep
-		queue1Job3 := createJob(ctx, job)
-		err = waitTasksReady(ctx, queue1Job3, int(rep))
-		Expect(err).NotTo(HaveOccurred())
-		err = waitTasksReady(ctx, queue1Job, 0)
-		Expect(err).NotTo(HaveOccurred())
-		err = waitTasksReady(ctx, queue2Job, 0)
-=======
 		job.tasks[0].min = rep
 		job.tasks[0].rep = rep
 		queue1Job3 := createJob(ctx, job)
@@ -307,7 +260,62 @@
 		err = waitTasksReady(ctx, queue1Job, 1)
 		Expect(err).NotTo(HaveOccurred())
 		err = waitTasksReady(ctx, queue2Job, int(rep)/2)
->>>>>>> 5071fc0e
+		Expect(err).NotTo(HaveOccurred())
+	})
+
+	It("multi-preemptor-jobs who are in different priority", func() {
+		ctx := initTestContext(options{
+			queues: []string{"q1-preemption"},
+			priorityClasses: map[string]int32{
+				highPriority:   highPriorityValue,
+				middlePriority: middlePriorityValue,
+				lowPriority:    lowPriorityValue,
+			},
+		})
+		defer cleanupTestContext(ctx)
+
+		slot := oneCPU
+		rep := clusterSize(ctx, slot)
+		job := &jobSpec{
+			tasks: []taskSpec{
+				{
+					img: defaultNginxImage,
+					req: slot,
+					min: 1,
+					rep: rep,
+				},
+			},
+		}
+
+		job.name = "j1-q1"
+		job.pri = lowPriority
+		job.queue = "q1-preemption"
+		queue1Job := createJob(ctx, job)
+		err := waitTasksReady(ctx, queue1Job, int(rep))
+		Expect(err).NotTo(HaveOccurred())
+
+		job.name = "j2-q1"
+		job.pri = middlePriority
+		job.queue = "q1-preemption"
+		job.tasks[0].rep = rep / 2
+		job.tasks[0].min = rep / 2
+		queue2Job := createJob(ctx, job)
+		err = waitTasksReady(ctx, queue2Job, int(rep)/2)
+		Expect(err).NotTo(HaveOccurred())
+		err = waitTasksReady(ctx, queue1Job, int(rep)/2)
+		Expect(err).NotTo(HaveOccurred())
+
+		job.name = "j3-q1"
+		job.pri = highPriority
+		job.queue = "q1-preemption"
+		job.tasks[0].rep = rep
+		job.tasks[0].min = rep
+		queue1Job3 := createJob(ctx, job)
+		err = waitTasksReady(ctx, queue1Job3, int(rep))
+		Expect(err).NotTo(HaveOccurred())
+		err = waitTasksReady(ctx, queue1Job, 0)
+		Expect(err).NotTo(HaveOccurred())
+		err = waitTasksReady(ctx, queue2Job, 0)
 		Expect(err).NotTo(HaveOccurred())
 	})
 })